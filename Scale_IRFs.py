#!/usr/bin/env python
# coding=utf-8

# ===================================================================================
# This script/class script performs the scaling of the CTA calibration data base
# IRF following the given settings. It is intended for the studies of the systematics
# effects in CTA data analysis.
# Author: Ievgen Vovk (2018)
# ===================================================================================

import os
import argparse
import yaml

from matplotlib import pyplot

from caldb_scaler import CalDB

# =================
# === Main code ===
# =================

if __name__ == "__main__":
    # --------------------------------------
    # *** Parsing command line arguments ***
    arg_parser = argparse.ArgumentParser(description="""
                                                    This script performs the scaling of the CTA calibration data base
                                                    IRF following the given settings. It is intended for the studies
                                                    of the systematics effects in CTA data analysis.
                                                    Please note, that the existing data base will be updated with the 
                                                    newly scaled IRF, i.e. your 'caldb.indx' file will be over-written. 
                                                    Though a back up copy is created each time the script is run, 
                                                    consider creating a master back up manually just in case.
                                                    """)
    arg_parser.add_argument("--config", default='config.yaml',
                            help='Path to the configuration file.')
    arg_parser.add_argument("--plot_aeff_scale_map", default=True,
                            help="Defines whether the resulting Aeff scale map should be displayed.")
    arg_parser.add_argument("--verbose", default=False,
                            help="Defines whether to print additional information during the run.")
    cmd_args = arg_parser.parse_args()
    # -----------------------------------------------

    plot_aeff_scale_map = cmd_args.plot_aeff_scale_map

    # Scaling settings
    config = yaml.load(open('config.yaml', 'r'))

    # -------------------------
    print("")
    print("=== Was called with the following settings ===")
    print("  General:")
    for key in config['general']:
        print("    {:.<25s}:  {:s}".format(key, config['general'][key]))
    print("")
    # -------------------------

    # -------------------------
    print("  Collection area:")
    print("    Energy scaling:")

    err_func_type = config['aeff']['energy_scaling']['err_func_type']
    scale_params = config['aeff']['energy_scaling'][err_func_type]

    print("      {:.<23s}:  {:s}".format('err_func_type', err_func_type))
    for key in scale_params:
        print("      {:.<23s}:  {}".format(key, scale_params[key]))

    print("    Angular scaling:")

    err_func_type = config['aeff']['angular_scaling']['err_func_type']
    scale_params = config['aeff']['angular_scaling'][err_func_type]

    print("      {:.<23s}:  {:s}".format('err_func_type', err_func_type))
    for key in scale_params:
        print("      {:.<23s}:  {}".format(key, scale_params[key]))

    print("")
    # -------------------------
    
    # -------------------------
    print("  Background:")
    print("    Energy scaling:")

    err_func_type = config['bkg']['energy_scaling']['err_func_type']
    scale_params = config['bkg']['energy_scaling'][err_func_type]
<<<<<<< HEAD

    print("      {:.<23s}:  {:s}".format('err_func_type', err_func_type))
    for key in scale_params:
        print("      {:.<23s}:  {}".format(key, scale_params[key]))

    print("    Angular scaling:")

    err_func_type = config['bkg']['angular_scaling']['err_func_type']
    scale_params = config['bkg']['angular_scaling'][err_func_type]

    print("      {:.<23s}:  {:s}".format('err_func_type', err_func_type))
    for key in scale_params:
        print("      {:.<23s}:  {}".format(key, scale_params[key]))

=======

    print("      {:.<23s}:  {:s}".format('err_func_type', err_func_type))
    for key in scale_params:
        print("      {:.<23s}:  {}".format(key, scale_params[key]))

    print("    Angular scaling:")

    err_func_type = config['bkg']['angular_scaling']['err_func_type']
    scale_params = config['bkg']['angular_scaling'][err_func_type]

    print("      {:.<23s}:  {:s}".format('err_func_type', err_func_type))
    for key in scale_params:
        print("      {:.<23s}:  {}".format(key, scale_params[key]))

>>>>>>> 073b2c56
    print("")
    # -------------------------
    
    # -------------------------
    print("  PSF:")
    print("    Energy scaling:")

    err_func_type = config['psf']['energy_scaling']['err_func_type']
    scale_params = config['psf']['energy_scaling'][err_func_type]

    print("      {:.<23s}:  {:s}".format('err_func_type', err_func_type))
    for key in scale_params:
        print("      {:.<23s}:  {}".format(key, scale_params[key]))

    print("    Angular scaling:")

    err_func_type = config['psf']['angular_scaling']['err_func_type']
    scale_params = config['psf']['angular_scaling'][err_func_type]

    print("      {:.<23s}:  {:s}".format('err_func_type', err_func_type))
    for key in scale_params:
        print("      {:.<23s}:  {}".format(key, scale_params[key]))
        
    print("")
    # -------------------------

    # -------------------------
    print("  Energy Dispersion:")
    print("    Energy scaling:")

    err_func_type = config['edisp']['energy_scaling']['err_func_type']
    scale_params = config['edisp']['energy_scaling'][err_func_type]

    print("      {:.<23s}:  {:s}".format('err_func_type', err_func_type))
    for key in scale_params:
        print("      {:.<23s}:  {}".format(key, scale_params[key]))

<<<<<<< HEAD
    #print("    Angular scaling:")

    #err_func_type = config['edisp']['angular_scaling']['err_func_type']
    #scale_params = config['edisp']['angular_scaling'][err_func_type]

    #print("      {:.<23s}:  {:s}".format('err_func_type', err_func_type))
    #for key in scale_params:
    #    print("      {:.<23s}:  {}".format(key, scale_params[key]))
=======
    print("    Angular scaling:")

    err_func_type = config['edisp']['angular_scaling']['err_func_type']
    scale_params = config['edisp']['angular_scaling'][err_func_type]

    print("      {:.<23s}:  {:s}".format('err_func_type', err_func_type))
    for key in scale_params:
        print("      {:.<23s}:  {}".format(key, scale_params[key]))
>>>>>>> 073b2c56
        
    print("")
    # -------------------------

    # Scale IRF
    caldb_path = os.environ['CALDB']

    caldb = CalDB(config['general']['caldb'], config['general']['irf'], verbose=False)

    caldb.scale_irf(config)

    # Plot
    if plot_aeff_scale_map:
        pyplot.figure(figsize=(14, 8))
        pyplot.clf()
        
        pyplot.subplot(231)
        caldb.plot_aeff_scale_map()
        
        pyplot.subplot(232)
        caldb.plot_psf_scale_map()
        
        pyplot.subplot(233)
        caldb.plot_edisp_scale_map()
        
        pyplot.subplot(234)
        caldb.plot_bkg_scale_map_detx()
        
        pyplot.subplot(235)
        caldb.plot_bkg_scale_map_dety()
        
        pyplot.tight_layout()
        pyplot.show()

<<<<<<< HEAD
=======


>>>>>>> 073b2c56
<|MERGE_RESOLUTION|>--- conflicted
+++ resolved
@@ -84,7 +84,6 @@
 
     err_func_type = config['bkg']['energy_scaling']['err_func_type']
     scale_params = config['bkg']['energy_scaling'][err_func_type]
-<<<<<<< HEAD
 
     print("      {:.<23s}:  {:s}".format('err_func_type', err_func_type))
     for key in scale_params:
@@ -99,22 +98,6 @@
     for key in scale_params:
         print("      {:.<23s}:  {}".format(key, scale_params[key]))
 
-=======
-
-    print("      {:.<23s}:  {:s}".format('err_func_type', err_func_type))
-    for key in scale_params:
-        print("      {:.<23s}:  {}".format(key, scale_params[key]))
-
-    print("    Angular scaling:")
-
-    err_func_type = config['bkg']['angular_scaling']['err_func_type']
-    scale_params = config['bkg']['angular_scaling'][err_func_type]
-
-    print("      {:.<23s}:  {:s}".format('err_func_type', err_func_type))
-    for key in scale_params:
-        print("      {:.<23s}:  {}".format(key, scale_params[key]))
-
->>>>>>> 073b2c56
     print("")
     # -------------------------
     
@@ -152,7 +135,6 @@
     for key in scale_params:
         print("      {:.<23s}:  {}".format(key, scale_params[key]))
 
-<<<<<<< HEAD
     #print("    Angular scaling:")
 
     #err_func_type = config['edisp']['angular_scaling']['err_func_type']
@@ -161,16 +143,6 @@
     #print("      {:.<23s}:  {:s}".format('err_func_type', err_func_type))
     #for key in scale_params:
     #    print("      {:.<23s}:  {}".format(key, scale_params[key]))
-=======
-    print("    Angular scaling:")
-
-    err_func_type = config['edisp']['angular_scaling']['err_func_type']
-    scale_params = config['edisp']['angular_scaling'][err_func_type]
-
-    print("      {:.<23s}:  {:s}".format('err_func_type', err_func_type))
-    for key in scale_params:
-        print("      {:.<23s}:  {}".format(key, scale_params[key]))
->>>>>>> 073b2c56
         
     print("")
     # -------------------------
@@ -203,10 +175,4 @@
         caldb.plot_bkg_scale_map_dety()
         
         pyplot.tight_layout()
-        pyplot.show()
-
-<<<<<<< HEAD
-=======
-
-
->>>>>>> 073b2c56
+        pyplot.show()