--- conflicted
+++ resolved
@@ -523,38 +523,20 @@
 
     def _scale_edisp(self, input_irf_file, config):
         """
-<<<<<<< HEAD
         This internal method scales the IRF energy dispersion through the Energy True.
         Two scalings can be applied: (1) vs energy.
-=======
-        This internal method scales the IRF energy dispersion through the Migration Matrix.
-        Two scalings can be applied: (1) vs energy and (2) vs off-axis angle. In both cases
-        the scaling function is taken as (1 + scale * tanh((x-x0)/dx)). In case (1) the scaling
-        is performed in log-energy.
->>>>>>> 073b2c56
 
         Parameters
         ----------
         input_irf_file: pyfits.HDUList
-<<<<<<< HEAD
             Open pyfits IRF file, which contains the Energy  that should be scaled.
-=======
-            Open pyfits IRF file, which contains the Migration Matrix that should be scaled.
->>>>>>> 073b2c56
 
         config: dict
             A dictionary with the scaling settings. Must have following keys defined:
             "energy_scaling": dict
                 Contains setting for the energy scaling (see the structure below).
-<<<<<<< HEAD
 
             Internally the above dictionaries should contain:
-=======
-            "angular_scaling": dict
-                Contains setting for the off-center angle scaling (see the structure below).
-
-            In both cases, internally the above dictionaries should contain:
->>>>>>> 073b2c56
             "err_func_type": str
                 The name of the scaling function to use. Accepted values are: "constant",
                 "gradient" and "step".
@@ -588,7 +570,6 @@
 
         """
 
-<<<<<<< HEAD
         # Reading the Energy parameters
         self._edisp = dict()
         self._edisp['Mlow'] = input_irf_file['ENERGY DISPERSION'].data['MIGRA_LO'][0].copy()
@@ -605,34 +586,10 @@
             scaling_params = config['energy_scaling']['constant']['scale']
             self._edisp['Mhigh_new'] = self._edisp['Mhigh'] * (scaling_params)
             self._edisp['Mlow_new']  = self._edisp['Mlow'] * (scaling_params)
-=======
-        # Reading the MATRIX parameters
-        self._edisp = dict()
-        self._edisp['Elow'] = input_irf_file['ENERGY DISPERSION'].data['ETRUE_LO'][0].copy()
-        self._edisp['Ehigh'] = input_irf_file['ENERGY DISPERSION'].data['ETRUE_HI'][0].copy()
-        self._edisp['ThetaLow'] = input_irf_file['ENERGY DISPERSION'].data['THETA_LO'][0].copy()
-        self._edisp['ThetaHi'] = input_irf_file['ENERGY DISPERSION'].data['THETA_HI'][0].copy()
-        self._edisp['Mlow'] = input_irf_file['ENERGY DISPERSION'].data['MIGRA_LO'][0].copy()
-        self._edisp['Mhigh'] = input_irf_file['ENERGY DISPERSION'].data['MIGRA_HI'][0].copy()
-        self._edisp['Matrix_'] = input_irf_file['ENERGY DISPERSION'].data['MATRIX'][0].transpose().copy()
-        self._edisp['E'] = scipy.sqrt(self._edisp['Elow'] * self._edisp['Ehigh'])
-        self._edisp['M'] = (self._edisp['Mlow'] + self._edisp['Mhigh']) / 2.0
-        self._edisp['T'] = (self._edisp['ThetaLow'] + self._edisp['ThetaHi']) / 2.0
-        # Creating the energy-migration matix-theta mesh grid
-        energy, migration, theta = scipy.meshgrid(self._edisp['E'], self._edisp['M'], self._edisp['T'], indexing='ij')
-
-        # -------------------------------------------
-        # Scaling the Matrix energy dependence
-
-        # Constant error function
-        if config['energy_scaling']['err_func_type'] == "constant":
-            self._edisp['Matrix_new'] = self._edisp['Matrix_'] * config['energy_scaling']['constant']['scale']
->>>>>>> 073b2c56
 
         # Gradients error function
         elif config['energy_scaling']['err_func_type'] == "gradient":
             scaling_params = config['energy_scaling']['gradient']
-<<<<<<< HEAD
             self._edisp['Mhigh_new'] = self._edisp['Mhigh'] * (
                     1. + scaling_params['scale'] * gradient(scipy.log10(self._edisp['Mhigh']),
                                                            scipy.log10(scaling_params['range_min']),
@@ -640,10 +597,6 @@
             )
             self._edisp['Mlow_new'] = self._edisp['Mlow'] * (
                     1. + scaling_params['scale'] * gradient(scipy.log10(self._edisp['Mlow']),
-=======
-            self._edisp['Matrix_new'] = self._edisp['Matrix_'] * (
-                    1. + scaling_params['scale'] * gradient(scipy.log10(energy),
->>>>>>> 073b2c56
                                                            scipy.log10(scaling_params['range_min']),
                                                            scipy.log10(scaling_params['range_max'])) 
             )
@@ -652,60 +605,22 @@
             scaling_params = config['energy_scaling']['step']
             break_points = list(zip(scipy.log10(scaling_params['transition_pos']),
                                     scaling_params['transition_widths']))
-<<<<<<< HEAD
             self._edisp['Mhigh_new'] = self._edisp['Mhigh']* (
                     1 + scaling_params['scale'] * step(scipy.log10(self._edisp['Mhigh']), break_points)
             )
             self._edisp['Mlow_new']  = self._edisp['Mlow']* (
                     1 + scaling_params['scale'] * step(scipy.log10(self._edisp['Mlow']), break_points)
-=======
-            self._edisp['Matrix_new'] = self._edisp['Matrix_'] * (
-                    1 + scaling_params['scale'] * step(scipy.log10(energy), break_points)
->>>>>>> 073b2c56
             )
         else:
             raise ValueError("Edisp energy scaling: unknown scaling function type '{:s}'"
                              .format(config['energy_scaling']['err_func_type'])
             )
-<<<<<<< HEAD
         # ------------------------------------------
         # Recording the scaled variables
         input_irf_file['ENERGY DISPERSION'].data['MIGRA_HI'][0] = self._edisp['Mhigh_new']
         input_irf_file['ENERGY DISPERSION'].data['MIGRA_LO'][0] = self._edisp['Mlow_new']
         self._edisp['M_new'] = (self._edisp['Mlow_new'] + self._edisp['Mhigh_new']) / 2.0
 
-=======
-        # -------------------------------------------
-        # Scaling the Matrix off-axis angle dependence
-
-        # Constant error function
-        if config['angular_scaling']['err_func_type'] == "constant":
-            self._edisp['Matrix_new'] = self._edisp['Matrix_new'] * config['angular_scaling']['constant']['scale']
-
-        # Gradients error function
-        elif config['angular_scaling']['err_func_type'] == "gradient":
-            scaling_params = config['angular_scaling']['gradient']
-            self._edisp['Matrix_new'] = self._edisp['Matrix_new'] * (
-                    1. + scaling_params['scale'] * gradient(scipy.log10(theta),
-                                                           scipy.log10(scaling_params['range_min']),
-                                                           scipy.log10(scaling_params['range_max'])) 
-            )
-        # Step error function
-        elif config['angular_scaling']['err_func_type'] == "step":
-            scaling_params = config['angular_scaling']['step']
-            break_points = list(zip(scipy.log10(scaling_params['transition_pos']),
-                                    scaling_params['transition_widths']))
-            self._edisp['Matrix_new'] = self._edisp['Matrix_new'] * (
-                    1 + scaling_params['scale'] * step(scipy.log10(theta), break_points)
-            )
-        else:
-            raise ValueError("Edisp angular scaling: unknown scaling function type '{:s}'"
-                             .format(config['energy_scaling']['err_func_type'])
-            )
-        # ------------------------------------------
-        # Recording the scaled Matrix
-        input_irf_file['ENERGY DISPERSION'].data['MATRIX'][0] = self._edisp['Matrix_new'].transpose()
->>>>>>> 073b2c56
     # ------------------------------------------
 
     def _append_irf_to_db(self, output_irf_name, output_irf_file_name):
@@ -945,25 +860,13 @@
 
     def get_edisp_scale_map(self):
         """
-<<<<<<< HEAD
         This method plots the variable M = (MIGRA_LO + MIGRA_HI)/2  after and before the scale, 
         which can be useful for checking the used settings.
         Must be run after the scale_irf() method.
-=======
-        This method plots the  Migration (= E_reco/E_true) ratio, after / before the scale, 
-        which can be useful for check of the used settings.
-        Must be run after the scale_irf() method.
-
-        Returns
-        -------
-        dict:
-            A dictionary with the PSF scale map.
->>>>>>> 073b2c56
         """
         
         scale_map = dict()
 
-<<<<<<< HEAD
         scale_map['M_edges'] = scipy.concatenate((self._edisp['Mlow'], [self._edisp['Mhigh'][-1]]))
         scale_map['M_edges_new'] = scipy.concatenate((self._edisp['Mlow_new'], [self._edisp['Mhigh_new'][-1]]))
 
@@ -973,15 +876,6 @@
         #wh_nan = scipy.where(scipy.isnan(scale_map['Map']))
         #scale_map['Map'][wh_nan] = 0
         #scale_map['Map'] -= 1     
-=======
-        scale_map['E_edges'] = scipy.concatenate((self._edisp['Elow'], [self._edisp['Ehigh'][-1]]))
-        scale_map['M_edges'] = scipy.concatenate((self._edisp['Mlow'], [self._edisp['Mhigh'][-1]]))
-        scale_map['Theta_edges'] = scipy.concatenate((self._edisp['ThetaLow'], [self._edisp['ThetaHi'][-1]]))
-
-        can_divide = self._edisp['Matrix_'] > 0
-        scale_map['Map'] = scipy.zeros_like(self._edisp['Matrix_new'])
-        scale_map['Map'][can_divide] = self._edisp['Matrix_new'][can_divide]/self._edisp['Matrix_'][can_divide]       
->>>>>>> 073b2c56
 
         return scale_map
 
@@ -1065,18 +959,33 @@
         pyplot.colorbar()
 
 
-<<<<<<< HEAD
     def plot_edisp_scale_map(self,vmin=0.5, vmax=1.5, xlim_lo=1e-2,xlim_hi=5e2):
         """
         This method plots the variable M = (MIGRA_LO + MIGRA_HI)/2  after and before the scale, 
         which can be useful for checking the used settings.
         Must be run after the scale_irf() method.
 
-=======
-    def plot_edisp_scale_map(self,vmin=0.3, vmax=1.7, xlim_lo=1e-2,xlim_hi=5e2):
-        """
-        This method plots the  Migration (= E_reco/E_true) ratio, after / before the scale, 
-        which can be useful for checking the used settings.
+        """
+
+        scale_map = self.get_edisp_scale_map()
+        
+        pyplot.title("Energy dispersion scale plot")
+        pyplot.semilogx()
+        pyplot.semilogy()
+
+        pyplot.xlabel('MIGRA')
+        pyplot.ylabel('MIGRA scaled')
+
+        pyplot.step(self._edisp['M'],self._edisp['M'],color='C7', linestyle='--', linewidth=2, where='mid', label='Before')
+        pyplot.step(self._edisp['M'],self._edisp['M_new'], color='midnightblue',linewidth=2, where='mid',label='After')
+
+        pyplot.legend(loc=4 , frameon=False)
+
+
+    def plot_bkg_scale_map_detx(self, vmin=0., vmax=2.):
+        """
+        This method plots the collection area scale map, which can be useful
+        for checking the used settings.
         Must be run after the scale_irf() method.
 
         Parameters
@@ -1089,42 +998,23 @@
         Returns
         -------
         None
->>>>>>> 073b2c56
-        """
-
-        scale_map = self.get_edisp_scale_map()
-        
-<<<<<<< HEAD
-        pyplot.title("Energy dispersion scale plot")
+        """
+        
+        scale_map = self.get_bkg_scale_map()
+
+        pyplot.title("Background scale map")
         pyplot.semilogx()
-        pyplot.semilogy()
-
-        pyplot.xlabel('MIGRA')
-        pyplot.ylabel('MIGRA scaled')
-
-        pyplot.step(self._edisp['M'],self._edisp['M'],color='C7', linestyle='--', linewidth=2, where='mid', label='Before')
-        pyplot.step(self._edisp['M'],self._edisp['M_new'], color='midnightblue',linewidth=2, where='mid',label='After')
-
-        pyplot.legend(loc=4 , frameon=False)
-
-
-    def plot_bkg_scale_map_detx(self, vmin=0., vmax=2.):
-=======
-        pyplot.title("Energy dispersion scale map")
-        pyplot.semilogx()
-
-        pyplot.xlim(xlim_lo,xlim_hi)
-            
-        pyplot.xlabel('E$_{\\rm true}$ [TeV]')
-        pyplot.ylabel('E$_{\\rm reco}$/E$_{\\rm true}$')
-        
-        pyplot.pcolormesh(scale_map['E_edges'], scale_map['M_edges'], scale_map['Map'].transpose()[0],
-                          cmap='seismic', visible='False', vmin=vmin, vmax=vmax)
-        pyplot.colorbar().set_label('IRF$_{\\rm scaled}$/IRF',  y=0.5, rotation=90)
-
-
-    def plot_bkg_scale_map_detx(self, vmin=0.0, vmax=1.3):
->>>>>>> 073b2c56
+
+        pyplot.xlabel('Energy, TeV')
+        pyplot.ylabel('FOV coordinate X-axis \nbinning (in AltAz frame), deg')
+
+        tp = numpy.swapaxes(scale_map['Map'], 0, 2)
+
+        pyplot.pcolormesh(scale_map['E_edges'], scale_map['detx_edges'], tp.transpose()[20],
+                          cmap='seismic', vmin=vmin, vmax=vmax)
+        pyplot.colorbar()
+
+    def plot_bkg_scale_map_dety(self, vmin=0., vmax=2.):
         """
         This method plots the collection area scale map, which can be useful
         for checking the used settings.
@@ -1148,60 +1038,10 @@
         pyplot.semilogx()
 
         pyplot.xlabel('Energy, TeV')
-<<<<<<< HEAD
-        pyplot.ylabel('FOV coordinate X-axis \nbinning (in AltAz frame), deg')
-
-=======
-        pyplot.ylabel('FOV coordinate X-axis binning (in AltAz frame), deg')
-        
->>>>>>> 073b2c56
-        tp = numpy.swapaxes(scale_map['Map'], 0, 2)
-
-        pyplot.pcolormesh(scale_map['E_edges'], scale_map['detx_edges'], tp.transpose()[20],
-                          cmap='seismic', vmin=vmin, vmax=vmax)
-        pyplot.colorbar()
-
-<<<<<<< HEAD
-    def plot_bkg_scale_map_dety(self, vmin=0., vmax=2.):
-=======
-    def plot_bkg_scale_map_dety(self, vmin=0.0, vmax=1.3):
->>>>>>> 073b2c56
-        """
-        This method plots the collection area scale map, which can be useful
-        for checking the used settings.
-        Must be run after the scale_irf() method.
-
-        Parameters
-        ----------
-        vmin: float, optional
-            Minimal scale to plot. Defaults to -0.5.
-        vmax: float, optional
-            Maximal scale to plot. Defaults to 0.5.
-
-        Returns
-        -------
-        None
-        """
-        
-        scale_map = self.get_bkg_scale_map()
-
-        pyplot.title("Background scale map")
-        pyplot.semilogx()
-
-        pyplot.xlabel('Energy, TeV')
-<<<<<<< HEAD
         pyplot.ylabel('FOV coordinate Y-axis \nbinning (in AltAz frame), deg')
-=======
-        pyplot.ylabel('FOV coordinate Y-axis binning (in AltAz frame), deg')
->>>>>>> 073b2c56
         
         tp = numpy.swapaxes(scale_map['Map'], 0, 2)
 
         pyplot.pcolormesh(scale_map['E_edges'], scale_map['dety_edges'], tp.transpose()[30],
                           cmap='seismic', vmin=vmin, vmax=vmax)
-<<<<<<< HEAD
-        pyplot.colorbar().set_label('IRF$_{\\rm scaled}$/IRF',  y=0.5, rotation=90)
-=======
-        pyplot.colorbar().set_label('IRF$_{\\rm scaled}$/IRF',  y=0.5, rotation=90)
-
->>>>>>> 073b2c56
+        pyplot.colorbar().set_label('IRF$_{\\rm scaled}$/IRF',  y=0.5, rotation=90)